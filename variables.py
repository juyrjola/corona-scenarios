--- conflicted
+++ resolved
@@ -14,15 +14,6 @@
         'icu_units': 55,
         # 'start_date': '2020-09-01',
         'interventions': [
-<<<<<<< HEAD
-            ['test-with-contact-tracing', '2020-09-01', 60],  # 60% efficiency
-            ['limit-mobility', '2020-09-01', 30],
-        ],
-
-        'incubating_at_simulation_start': 150,
-        'ill_at_simulation_start': 50,
-        'recovered_at_simulation_start': 1000,
-=======
             ['test-all-with-symptoms', '2020-02-20'],
             ['test-only-severe-symptoms', '2020-03-15', 25],
             ['test-with-contact-tracing', '2020-07-01', 40],
@@ -56,7 +47,11 @@
             #['import-infections', '2020-10-15', 10],
             #['import-infections', '2020-11-01', 5],
         ],
->>>>>>> 9ad59f9e
+        # Commenting these away for now, until we decide on whether to use
+        # setting initial state or interventions to set state for start date
+        #'incubating_at_simulation_start': 150,
+        #'ill_at_simulation_start': 50,
+        #'recovered_at_simulation_start': 1000
     },
 }
 _variable_override_set = os.getenv('VARIABLE_OVERRIDE_SET')
