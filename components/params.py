--- conflicted
+++ resolved
@@ -4,7 +4,6 @@
 import dash_html_components as html
 import dash_table
 import plotly.graph_objects as go
-<<<<<<< HEAD
 from calc.simulation import sample_model_parameters
 from dash.dependencies import Input, Output, State
 from flask_babel import lazy_gettext as _
@@ -12,15 +11,6 @@
 
 from components.cards import GraphCard
 from components.graphs import make_layout
-=======
-from dash.dependencies import Input, Output, State
-from flask_babel import lazy_gettext as _
-
-from calc.simulation import sample_model_parameters
-from components.cards import GraphCard
-from components.graphs import make_layout
-from variables import get_variable, reset_variable, set_variable
->>>>>>> 9ad59f9e
 
 SYMPTOM_MAP = {
     'ASYMPTOMATIC': _('Asymptomatic'),
